from tinydb.queries import where


def test_eq():
    query = where('value') == 1
    assert query({'value': 1})
    assert not query({'value': 2})


def test_ne():
    query = where('value') != 1
    assert query({'value': 2})
    assert not query({'value': 1})


def test_lt():
    query = where('value') < 1
    assert query({'value': 0})
    assert not query({'value': 1})


def test_le():
    query = where('value') <= 1
    assert query({'value': 0})
    assert query({'value': 1})
    assert not query({'value': 2})


def test_gt():
    query = where('value') > 1
    assert query({'value': 2})
    assert not query({'value': 1})


def test_ge():
    query = where('value') >= 1
    assert query({'value': 2})
    assert query({'value': 1})
    assert not query({'value': 0})


def test_or():
    query = (
        (where('val1') == 1) |
        (where('val2') == 2)
    )
    assert query({'val1': 1})
    assert query({'val2': 2})
    assert query({'val1': 1, 'val2': 2})
    assert not query({'val1': '', 'val2': ''})


def test_and():
    query = (
        (where('val1') == 1) &
        (where('val2') == 2)
    )
    assert query({'val1': 1, 'val2': 2})
    assert not query({'val1': 1})
    assert not query({'val2': 2})
    assert not query({'val1': '', 'val2': ''})


def test_not():
    query = ~ (where('val1') == 1)
    assert query({'val1': 5, 'val2': 2})
    assert not query({'val1': 1, 'val2': 2})

    query = (
        (~ (where('val1') == 1)) &
        (where('val2') == 2)
    )
    assert query({'val1': '', 'val2': 2})
    assert query({'val2': 2})
    assert not query({'val1': 1, 'val2': 2})
    assert not query({'val1': 1})
    assert not query({'val1': '', 'val2': ''})


def test_has_key():
    query = where('val3')

    assert query({'val3': 1})
    assert not query({'val1': 1, 'val2': 2})


def test_regex():
    query = where('val').matches(r'\d{2}\.')

    assert query({'val': '42.'})
    assert not query({'val': '44'})
    assert not query({'val': 'ab.'})
    assert not query({'': None})


def test_custom():
    def test(value):
        return value == 42

    query = where('val').test(test)

    assert query({'val': 42})
    assert not query({'val': 40})
    assert not query({'val': '44'})
    assert not query({'': None})


<<<<<<< HEAD
def test_has():
    query = where('key1').has('key2')

    assert query({'key1': {'key2': 1}})
    assert not query({'key1': 3})
    assert not query({'key1': {'key1': 1}})
    assert not query({'key2': {'key1': 1}})

    query = where('key1').has('key2') == 1

    assert query({'key1': {'key2': 1}})
    assert not query({'key1': {'key2': 2}})

    # Nested has: key exists
    query = where('key1').has('key2').has('key3')
    assert query({'key1': {'key2': {'key3': 1}}})
    # Not a dict
    assert not query({'key1': 1})
    assert not query({'key1': {'key2': 1}})
    # Wrong key
    assert not query({'key1': {'key2': {'key0': 1}}})
    assert not query({'key1': {'key0': {'key3': 1}}})
    assert not query({'key0': {'key2': {'key3': 1}}})

    # Nested has: check for value
    query = where('key1').has('key2').has('key3') == 1
    assert query({'key1': {'key2': {'key3': 1}}})
    assert not query({'key1': {'key2': {'key3': 0}}})

    # Test special methods: regex
    query = where('key1').has('value').matches(r'\d+')
    assert query({'key1': {'value': '123'}})
    assert not query({'key2': {'value': '123'}})
    assert not query({'key2': {'value': 'abc'}})

    # Test special methods: nested has and regex
    query = where('key1').has('x').has('y').matches(r'\d+')
    assert query({'key1': {'x': {'y': '123'}}})
    assert not query({'key1': {'x': {'y': 'abc'}}})

    # Test special methods: custom test
    query = where('key1').has('int').test(lambda x: x == 3)
    assert query({'key1': {'int': 3}})
=======
def test_nested_query():
    query = where('user.name') == 'john'

    assert query({'user':{'name':'john'}})
    assert not query({'user':{'name':'don'}})
    assert not query({})


def test_any_query():
    query = where('user.followers').any(where('name') == 'don')

    assert query({'user': {'followers': [{'name': 'don'}, {'name': 'john'}]}})
    assert not query({'user':{'followers':1}})
    assert not query({})

    query = where('user.followers').any(where('num').matches('\\d+'))
    assert query({'user': {'followers': [{'num': '12'}]}})


def test_each_query():
    query = where('user.followers').each(where('name') == 'don')
    assert not query({'user': {'followers': [{'name': 'don'}, {'name': 'john'}]}})
    assert query({'user': {'followers': [{'name':'don'}]}})
>>>>>>> 2dee418b
<|MERGE_RESOLUTION|>--- conflicted
+++ resolved
@@ -105,7 +105,23 @@
     assert not query({'': None})
 
 
-<<<<<<< HEAD
+def test_any_query():
+    query = where('followers').any(where('name') == 'don')
+
+    assert query({'followers': [{'name': 'don'}, {'name': 'john'}]})
+    assert not query({'followers':1})
+    assert not query({})
+
+    query = where('followers').any(where('num').matches('\\d+'))
+    assert query({'followers': [{'num': '12'}]})
+
+
+def test_each_query():
+    query = where('followers').each(where('name') == 'don')
+    assert not query({'followers': [{'name': 'don'}, {'name': 'john'}]})
+    assert query({'followers': [{'name':'don'}]})
+
+
 def test_has():
     query = where('key1').has('key2')
 
@@ -148,29 +164,4 @@
 
     # Test special methods: custom test
     query = where('key1').has('int').test(lambda x: x == 3)
-    assert query({'key1': {'int': 3}})
-=======
-def test_nested_query():
-    query = where('user.name') == 'john'
-
-    assert query({'user':{'name':'john'}})
-    assert not query({'user':{'name':'don'}})
-    assert not query({})
-
-
-def test_any_query():
-    query = where('user.followers').any(where('name') == 'don')
-
-    assert query({'user': {'followers': [{'name': 'don'}, {'name': 'john'}]}})
-    assert not query({'user':{'followers':1}})
-    assert not query({})
-
-    query = where('user.followers').any(where('num').matches('\\d+'))
-    assert query({'user': {'followers': [{'num': '12'}]}})
-
-
-def test_each_query():
-    query = where('user.followers').each(where('name') == 'don')
-    assert not query({'user': {'followers': [{'name': 'don'}, {'name': 'john'}]}})
-    assert query({'user': {'followers': [{'name':'don'}]}})
->>>>>>> 2dee418b
+    assert query({'key1': {'int': 3}})